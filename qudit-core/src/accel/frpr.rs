--- conflicted
+++ resolved
@@ -631,7 +631,6 @@
     }
 }
 
-<<<<<<< HEAD
 fn tensor_fused_reshape_permute_reshape_into_prepare_helper(
     in_shape: &[usize],
     in_strides: &[isize],
@@ -714,8 +713,6 @@
     return (tensor_in_strides, virtual_axes_map, true_shape);
 }
 
-=======
->>>>>>> bf036e44
 /// Prepare optimized parameters for `fused_reshape_permute_reshape_into_impl`. Specifically,
 /// calculates the optimal strides and shape for a tensor that is reshaped, permuted, and reshaped again.
 /// 
@@ -793,7 +790,6 @@
         panic!("output shape is incompatible with tensor shape");
     }
 
-<<<<<<< HEAD
     // `tensor_in_strides` - The strides of the reshaped input tensor.
     // `virtual_axes_map_in` - The indices correspond to the axes in `tensor_in_strides`. The value corresponds to the axes in `shape`.
     // `true_shape_in` - The shape that ends up producing the same results as if the input was actually reshaped to `shape`.
@@ -834,97 +830,7 @@
         tensor_fused_reshape_permute_reshape_into_prepare_helper(&permuted_shape, &permuted_input_tensor_strides, out_shape);
     }
     assert_eq!(permuted_shape, true_shape_out, "Final input and output tensor shapes don't match!");
-
-=======
-    // Determines the strides of the reshaped input tensor.
-    // Reshapes via both axes merging and splitting are supported.
-    let mut tensor_in_strides = vec![0isize; K];
-    let mut in_shape_index: usize = 0;
-    let mut shape_index: usize = 0;
-    let mut accumulator: usize;
-    while (in_shape_index < N) && (shape_index < K) {
-
-        if in_shape[in_shape_index] == shape[shape_index] {
-            tensor_in_strides[shape_index] = in_strides[in_shape_index];
-            in_shape_index += 1;
-            shape_index += 1;
-        } else if in_shape[in_shape_index] > shape[shape_index] {
-            // Splitting axes
-            accumulator = in_shape[in_shape_index];   
-            while accumulator != 1 {
-                accumulator /= shape[shape_index];
-                tensor_in_strides[shape_index] = in_strides[in_shape_index] * (accumulator as isize);
-                shape_index += 1;
-            }
-            in_shape_index += 1;
-        } else {
-            // Merging axes
-            accumulator = shape[shape_index];
-            while accumulator != 1 {
-                accumulator /= in_shape[in_shape_index];
-                
-                if accumulator != 1 && 
-                in_strides[in_shape_index] != in_strides[in_shape_index + 1] * (in_shape[in_shape_index + 1] as isize) {
-                    panic!("Can't merge non-contiguous axes")
-                }
-                in_shape_index += 1;
-            }
-            tensor_in_strides[shape_index] = in_strides[in_shape_index - 1];
-            shape_index += 1;
-        }
-    }
-
-    // Permute input tensor strides
-    let permuted_input_tensor_strides = perm
-        .iter()
-        .map(|&p| tensor_in_strides[p] as isize)
-        .collect::<Vec<_>>();
-
-    // Permute shape
-    let mut permuted_shape = vec![0usize; K];
-    for (i, dim_index) in perm.iter().enumerate() {
-        permuted_shape[i] = shape[*dim_index];
-    }
-
-    // Calculates the strides of the permuted tensor with respect to the output tensor's memory layout.
-    // Notice that both `tensor_out_strides` and `permuted_input_tensor_strides` are necessary for a fused operation.
-    // Reshapes via both axes merging and splitting are supported.
-    let mut tensor_out_strides = vec![0isize; K];
-    let mut out_shape_index: usize = 0;
-    shape_index = 0;
-    while (out_shape_index < M) && (shape_index < K) {
-
-        if out_shape[out_shape_index] == permuted_shape[shape_index] {
-            tensor_out_strides[shape_index] = out_strides[out_shape_index];
-            out_shape_index += 1;
-            shape_index += 1;
-        } else if out_shape[out_shape_index] > permuted_shape[shape_index] {
-            // Splitting axes
-            accumulator = out_shape[out_shape_index];   
-            while accumulator != 1 {
-                accumulator /= permuted_shape[shape_index];
-                tensor_out_strides[shape_index] = out_strides[out_shape_index] * (accumulator as isize);
-                shape_index += 1;
-            }
-            out_shape_index += 1;
-        } else {
-            // Merging axes
-            accumulator = permuted_shape[shape_index];
-            while accumulator != 1 {
-                accumulator /= out_shape[out_shape_index];
-
-                if accumulator != 1 && 
-                out_strides[out_shape_index] != out_strides[out_shape_index + 1] * (out_shape[out_shape_index + 1] as isize) {
-                    panic!("Can't merge non-contiguous axes")
-                }
-                out_shape_index += 1;
-            }
-            tensor_out_strides[shape_index] = out_strides[out_shape_index - 1];
-            shape_index += 1;
-        }
-    }
-
->>>>>>> bf036e44
+  
     // Finds the optimal strides and dimensions for the reshaped and permuted tensor.
     // The output format is `(permuted_input_tensor_strides, tensor_out_strides, permuted_shape)`
     let candidate_outputs1 = {
@@ -1529,11 +1435,8 @@
             assert_eq!(result2, expected2);
         }
         
-<<<<<<< HEAD
         // Merging contiguous axes, although not all axes are contiguous
-=======
         // Non-contiguous test (easy)
->>>>>>> bf036e44
         // Reshape 1 is a merge, reshape 2 doesn't do anything.
         {
             let sample3_in_shape = &[2, 3, 20];
@@ -1560,11 +1463,8 @@
             assert_eq!(result3, expected3);
         }
 
-<<<<<<< HEAD
         // Merging contiguous axes, although not all axes are contiguous
-=======
         // Non-contiguous test (harder)
->>>>>>> bf036e44
         // Reshape 1 is a merge, reshape 2 is a split.
         {
             let offset_in_1 = 2;
@@ -1610,7 +1510,6 @@
             );
             assert_eq!(result4, expected4);
         }
-<<<<<<< HEAD
     
         // Reshape 1 - Merges 2 non-contiguous axes, splits 1 axis
         // Reshape 2 - Logically, does nothing (in reality, needs to split due to the non-contiguous merge)
@@ -1645,33 +1544,7 @@
             );
             assert_eq!(result5, expected5);
         }
-    
-=======
-
-    }
-
-    #[test]
-    #[should_panic(expected = "Can't merge non-contiguous axes")]
-    fn test_tensor_fused_reshape_permute_reshape_into_prepare2() {
-
-        // Reshape 1 is a merge, reshape 2 doesn't do anything.
-        // The input is non-contiguous
-        let in_shape = [2, 3, 4];
-        let in_strides = [, 4+1, 1];
-        let out_shape = [2, 12];
-        let out_strides = [12, 1]; 
-        let shape = [2, 12];
-        let perm = [0, 1];
-
-        tensor_fused_reshape_permute_reshape_into_prepare(
-            &in_shape,
-            &in_strides,
-            &out_shape,
-            &out_strides,
-            &shape,
-            &perm,
-        );
->>>>>>> bf036e44
+
     }
 
     #[test]
